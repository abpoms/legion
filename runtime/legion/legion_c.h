--- conflicted
+++ resolved
@@ -1688,13 +1688,8 @@
   legion_copy_launcher_destroy(legion_copy_launcher_t handle);
 
   /**
-<<<<<<< HEAD
-   * @return Caller takes ownership of return value.
-   *
+   * @return Caller takes ownership of return value.
    * @see LegionRuntime::HighLevel::Runtime::issue_copy_operation()
-=======
-   * @see LegionRuntime::HighLevel::HighLevelRuntime::issue_copy_operation()
->>>>>>> c54d1b9b
    */
   void
   legion_copy_launcher_execute(legion_runtime_t runtime,
