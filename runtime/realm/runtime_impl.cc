/* Copyright 2015 Stanford University, NVIDIA Corporation
 *
 * Licensed under the Apache License, Version 2.0 (the "License");
 * you may not use this file except in compliance with the License.
 * You may obtain a copy of the License at
 *
 *     http://www.apache.org/licenses/LICENSE-2.0
 *
 * Unless required by applicable law or agreed to in writing, software
 * distributed under the License is distributed on an "AS IS" BASIS,
 * WITHOUT WARRANTIES OR CONDITIONS OF ANY KIND, either express or implied.
 * See the License for the specific language governing permissions and
 * limitations under the License.
 */

// Runtime implementation for Realm

#include "runtime_impl.h"

#include "proc_impl.h"
#include "mem_impl.h"
#include "inst_impl.h"

#include "activemsg.h"

#include "cmdline.h"

#include "codedesc.h"

#include "utils.h"

#ifndef USE_GASNET
/*extern*/ void *fake_gasnet_mem_base = 0;
/*extern*/ size_t fake_gasnet_mem_size = 0;
#endif

// remote copy active messages from from lowlevel_dma.h for now
#include "lowlevel_dma.h"
namespace Realm {
  typedef LegionRuntime::LowLevel::RemoteCopyMessage RemoteCopyMessage;
  typedef LegionRuntime::LowLevel::RemoteFillMessage RemoteFillMessage;
};

#include <unistd.h>
#include <signal.h>

#define CHECK_PTHREAD(cmd) do { \
  int ret = (cmd); \
  if(ret != 0) { \
    fprintf(stderr, "PTHREAD: %s = %d (%s)\n", #cmd, ret, strerror(ret)); \
    exit(1); \
  } \
} while(0)

namespace Realm {

  Logger log_runtime("realm");
  extern Logger log_proc; // defined in proc_impl.cc
  
  ////////////////////////////////////////////////////////////////////////
  //
  // signal handlers
  //

    static void realm_freeze(int signal)
    {
      assert((signal == SIGINT) || (signal == SIGABRT) ||
             (signal == SIGSEGV) || (signal == SIGFPE) ||
             (signal == SIGBUS));
      int process_id = getpid();
      char hostname[128];
      gethostname(hostname, 127);
      fprintf(stderr,"Legion process received signal %d: %s\n",
                      signal, strsignal(signal));
      fprintf(stderr,"Process %d on node %s is frozen!\n", 
                      process_id, hostname);
      fflush(stderr);
      while (true)
        sleep(1);
    }

  ////////////////////////////////////////////////////////////////////////
  //
  // class Runtime
  //

    Runtime::Runtime(void)
      : impl(0)
    {
      // ok to construct extra ones - we will make sure only one calls init() though
    }

    /*static*/ Runtime Runtime::get_runtime(void)
    {
      Runtime r;
      // explicit namespace qualifier here due to name collision
      r.impl = Realm::get_runtime();
      return r;
    }

    bool Runtime::init(int *argc, char ***argv)
    {
      if(runtime_singleton != 0) {
	fprintf(stderr, "ERROR: cannot initialize more than one runtime at a time!\n");
	return false;
      }

      impl = new RuntimeImpl;
      runtime_singleton = ((RuntimeImpl *)impl);
      return ((RuntimeImpl *)impl)->init(argc, argv);
    }
    
    // this is now just a wrapper around Processor::register_task - consider switching to
    //  that
    bool Runtime::register_task(Processor::TaskFuncID taskid, Processor::TaskFuncPtr taskptr)
    {
      assert(impl != 0);

      CodeDescriptor codedesc(taskptr);
      ProfilingRequestSet prs;
      std::set<Event> events;
      std::vector<ProcessorImpl *>& procs = ((RuntimeImpl *)impl)->nodes[gasnet_mynode()].processors;
      for(std::vector<ProcessorImpl *>::iterator it = procs.begin();
	  it != procs.end();
	  it++) {
	Event e = (*it)->me.register_task(taskid, codedesc, prs);
	events.insert(e);
      }

      Event::merge_events(events).wait();
      return true;
#if 0
      if(((RuntimeImpl *)impl)->task_table.count(taskid) > 0)
	return false;

      ((RuntimeImpl *)impl)->task_table[taskid] = taskptr;
      return true;
#endif
    }

    bool Runtime::register_reduction(ReductionOpID redop_id, const ReductionOpUntyped *redop)
    {
      assert(impl != 0);

      if(((RuntimeImpl *)impl)->reduce_op_table.count(redop_id) > 0)
	return false;

      ((RuntimeImpl *)impl)->reduce_op_table[redop_id] = redop;
      return true;
    }

    void Runtime::run(Processor::TaskFuncID task_id /*= 0*/,
		      RunStyle style /*= ONE_TASK_ONLY*/,
		      const void *args /*= 0*/, size_t arglen /*= 0*/,
                      bool background /*= false*/)
    {
      ((RuntimeImpl *)impl)->run(task_id, style, args, arglen, background);
    }

    void Runtime::shutdown(void)
    {
      ((RuntimeImpl *)impl)->shutdown(true); // local request
    }

    void Runtime::wait_for_shutdown(void)
    {
      ((RuntimeImpl *)impl)->wait_for_shutdown();

      // after the shutdown, we nuke the RuntimeImpl
      delete ((RuntimeImpl *)impl);
      impl = 0;
      runtime_singleton = 0;
    }


  ////////////////////////////////////////////////////////////////////////
  //
  // class CoreModule
  //

  CoreModule::CoreModule(void)
    : Module("core")
    , num_cpu_procs(1), num_util_procs(1), num_io_procs(0)
    , concurrent_io_threads(1)  // Legion does not support values > 1 right now
    , sysmem_size_in_mb(512), stack_size_in_mb(2)
  {}

  CoreModule::~CoreModule(void)
  {}

  /*static*/ Module *CoreModule::create_module(RuntimeImpl *runtime,
					       std::vector<std::string>& cmdline)
  {
    CoreModule *m = new CoreModule;

    // parse command line arguments
    CommandLineParser cp;
    cp.add_option_int("-ll:cpu", m->num_cpu_procs)
      .add_option_int("-ll:util", m->num_util_procs)
      .add_option_int("-ll:io", m->num_io_procs)
      .add_option_int("-ll:concurrent_io", m->concurrent_io_threads)
      .add_option_int("-ll:csize", m->sysmem_size_in_mb)
      .add_option_int("-ll:stacksize", m->stack_size_in_mb, true /*keep*/)
      .parse_command_line(cmdline);

    return m;
  }

  // create any memories provided by this module (default == do nothing)
  //  (each new MemoryImpl should use a Memory from RuntimeImpl::next_local_memory_id)
  void CoreModule::create_memories(RuntimeImpl *runtime)
  {
    Module::create_memories(runtime);

    if(sysmem_size_in_mb > 0) {
      Memory m = runtime->next_local_memory_id();
      MemoryImpl *mi = new LocalCPUMemory(m, sysmem_size_in_mb << 20);
      runtime->add_memory(mi);
    }
  }

  // create any processors provided by the module (default == do nothing)
  //  (each new ProcessorImpl should use a Processor from
  //   RuntimeImpl::next_local_processor_id)
  void CoreModule::create_processors(RuntimeImpl *runtime)
  {
    Module::create_processors(runtime);

    for(int i = 0; i < num_util_procs; i++) {
      Processor p = runtime->next_local_processor_id();
      ProcessorImpl *pi = new LocalUtilityProcessor(p, runtime->core_reservation_set(),
						    stack_size_in_mb << 20);
      runtime->add_processor(pi);
    }

    for(int i = 0; i < num_io_procs; i++) {
      Processor p = runtime->next_local_processor_id();
      ProcessorImpl *pi = new LocalIOProcessor(p, runtime->core_reservation_set(),
					       stack_size_in_mb << 20,
					       concurrent_io_threads);
      runtime->add_processor(pi);
    }

    for(int i = 0; i < num_cpu_procs; i++) {
      Processor p = runtime->next_local_processor_id();
      ProcessorImpl *pi = new LocalCPUProcessor(p, runtime->core_reservation_set(),
						stack_size_in_mb << 20);
      runtime->add_processor(pi);
    }
  }

  // create any DMA channels provided by the module (default == do nothing)
  void CoreModule::create_dma_channels(RuntimeImpl *runtime)
  {
    Module::create_dma_channels(runtime);

    // no dma channels
  }

  // create any code translators provided by the module (default == do nothing)
  void CoreModule::create_code_translators(RuntimeImpl *runtime)
  {
    Module::create_code_translators(runtime);

    // no code translators
  }

  // clean up any common resources created by the module - this will be called
  //  after all memories/processors/etc. have been shut down and destroyed
  void CoreModule::cleanup(void)
  {
    // nothing to clean up

    Module::cleanup();
  }


  ////////////////////////////////////////////////////////////////////////
  //
  // class RuntimeImpl
  //

    RuntimeImpl *runtime_singleton = 0;

  // these should probably be member variables of RuntimeImpl?
    static size_t stack_size_in_mb;
  
    RuntimeImpl::RuntimeImpl(void)
      : machine(0), nodes(0), global_memory(0),
	local_event_free_list(0), local_barrier_free_list(0),
	local_reservation_free_list(0), local_index_space_free_list(0),
	local_proc_group_free_list(0), background_pthread(0),
	shutdown_requested(false), shutdown_condvar(shutdown_mutex),
	num_local_memories(0), num_local_processors(0),
	module_registrar(this)
    {
      machine = new MachineImpl;
    }

    RuntimeImpl::~RuntimeImpl(void)
    {
      delete machine;
    }

    Memory RuntimeImpl::next_local_memory_id(void)
    {
      Memory m = ID(ID::ID_MEMORY, 
		    gasnet_mynode(), 
		    num_local_memories++, 0).convert<Memory>();
      return m;
    }

    Processor RuntimeImpl::next_local_processor_id(void)
    {
      Processor p = ID(ID::ID_PROCESSOR, 
		       gasnet_mynode(), 
		       num_local_processors++).convert<Processor>();
      return p;
    }

    void RuntimeImpl::add_memory(MemoryImpl *m)
    {
      // right now expect this to always be for the current node and the next memory ID
      assert((ID(m->me).node() == gasnet_mynode()) &&
	     (ID(m->me).index_h() == nodes[gasnet_mynode()].memories.size()));

      nodes[gasnet_mynode()].memories.push_back(m);
    }

    void RuntimeImpl::add_processor(ProcessorImpl *p)
    {
      // right now expect this to always be for the current node and the next processor ID
      assert((ID(p->me).node() == gasnet_mynode()) &&
	     (ID(p->me).index() == nodes[gasnet_mynode()].processors.size()));

      nodes[gasnet_mynode()].processors.push_back(p);
    }

    void RuntimeImpl::add_dma_channel(DMAChannel *c)
    {
      dma_channels.push_back(c);
    }

    void RuntimeImpl::add_proc_mem_affinity(const Machine::ProcessorMemoryAffinity& pma)
    {
      machine->add_proc_mem_affinity(pma);
    }

    void RuntimeImpl::add_mem_mem_affinity(const Machine::MemoryMemoryAffinity& mma)
    {
      machine->add_mem_mem_affinity(mma);
    }

    CoreReservationSet& RuntimeImpl::core_reservation_set(void)
    {
      return core_reservations;
    }

    const std::vector<DMAChannel *>& RuntimeImpl::get_dma_channels(void) const
    {
      return dma_channels;
    }

    static void add_proc_mem_affinities(MachineImpl *machine,
					const std::set<Processor>& procs,
					const std::set<Memory>& mems,
					int bandwidth,
					int latency)
    {
      for(std::set<Processor>::const_iterator it1 = procs.begin();
	  it1 != procs.end();
	  it1++) 
	for(std::set<Memory>::const_iterator it2 = mems.begin();
	    it2 != mems.end();
	    it2++) {
	  Machine::ProcessorMemoryAffinity pma;
	  pma.p = *it1;
	  pma.m = *it2;
	  pma.bandwidth = bandwidth;
	  pma.latency = latency;
	  machine->add_proc_mem_affinity(pma);
	}
    }

    static void add_mem_mem_affinities(MachineImpl *machine,
				       const std::set<Memory>& mems1,
				       const std::set<Memory>& mems2,
				       int bandwidth,
				       int latency)
    {
      for(std::set<Memory>::const_iterator it1 = mems1.begin();
	  it1 != mems1.end();
	  it1++) 
	for(std::set<Memory>::const_iterator it2 = mems2.begin();
	    it2 != mems2.end();
	    it2++) {
	  Machine::MemoryMemoryAffinity mma;
	  mma.m1 = *it1;
	  mma.m2 = *it2;
	  mma.bandwidth = bandwidth;
	  mma.latency = latency;
	  machine->add_mem_mem_affinity(mma);
	}
    }

    bool RuntimeImpl::init(int *argc, char ***argv)
    {
      // have to register domain mappings too
      LegionRuntime::Arrays::Mapping<1,1>::register_mapping<LegionRuntime::Arrays::CArrayLinearization<1> >();
      LegionRuntime::Arrays::Mapping<2,1>::register_mapping<LegionRuntime::Arrays::CArrayLinearization<2> >();
      LegionRuntime::Arrays::Mapping<3,1>::register_mapping<LegionRuntime::Arrays::CArrayLinearization<3> >();
      LegionRuntime::Arrays::Mapping<1,1>::register_mapping<LegionRuntime::Arrays::FortranArrayLinearization<1> >();
      LegionRuntime::Arrays::Mapping<2,1>::register_mapping<LegionRuntime::Arrays::FortranArrayLinearization<2> >();
      LegionRuntime::Arrays::Mapping<3,1>::register_mapping<LegionRuntime::Arrays::FortranArrayLinearization<3> >();
      LegionRuntime::Arrays::Mapping<1,1>::register_mapping<LegionRuntime::Arrays::Translation<1> >();

      DetailedTimer::init_timers();

      // gasnet_init() must be called before parsing command line arguments, as some
      //  spawners (e.g. the ssh spawner for gasnetrun_ibv) start with bogus args and
      //  fetch the real ones from somewhere during gasnet_init()

      //GASNetNode::my_node = new GASNetNode(argc, argv, this);
      // SJT: WAR for issue on Titan with duplicate cookies on Gemini
      //  communication domains
      char *orig_pmi_gni_cookie = getenv("PMI_GNI_COOKIE");
      if(orig_pmi_gni_cookie) {
        char *new_pmi_gni_cookie = (char *)malloc(256);
        sprintf(new_pmi_gni_cookie, "PMI_GNI_COOKIE=%d", 1+atoi(orig_pmi_gni_cookie));
        //printf("changing PMI cookie to: '%s'\n", new_pmi_gni_cookie);
        putenv(new_pmi_gni_cookie);  // libc now owns the memory
      }
      // SJT: another GASNET workaround - if we don't have GASNET_IB_SPAWNER set, assume it was MPI
      if(!getenv("GASNET_IB_SPAWNER"))
	putenv(strdup("GASNET_IB_SPAWNER=mpi"));

      // and one more... disable GASNet's probing of pinnable memory - it's
      //  painfully slow on most systems (the gemini conduit doesn't probe
      //  at all, so it's ok)
      // we can do this because in gasnet_attach() we will ask for exactly as
      //  much as we need, and we can detect failure there if that much memory
      //  doesn't actually exist
      // inconveniently, we have to set a PHYSMEM_MAX before we call
      //  gasnet_init and we don't have our argc/argv until after, so we can't
      //  set PHYSMEM_MAX correctly, but setting it to something really big to
      //  prevent all the early checks from failing gets us to that final actual
      //  alloc/pin in gasnet_attach ok
      {
	// the only way to control this is with environment variables, so set
	//  them unless the user has already set them (in which case, we assume
	//  they know what they're doing)
	// do handle the case where NOPROBE is set to 1, but PHYSMEM_MAX isn't
	const char *e = getenv("GASNET_PHYSMEM_NOPROBE");
	if(!e || (atoi(e) > 0)) {
	  if(!e)
	    putenv(strdup("GASNET_PHYSMEM_NOPROBE=1"));
	  if(!getenv("GASNET_PHYSMEM_MAX")) {
	    // just because it's fun to read things like this 20 years later:
	    // "nobody will ever build a system with more than 1 TB of RAM..."
	    putenv(strdup("GASNET_PHYSMEM_MAX=1T"));
	  }
	}
      }

#ifdef DEBUG_REALM_STARTUP
      { // we don't have rank IDs yet, so everybody gets to spew
        char s[80];
        gethostname(s, 79);
        strcat(s, " enter gasnet_init");
        TimeStamp ts(s, false);
        fflush(stdout);
      }
#endif
      CHECK_GASNET( gasnet_init(argc, argv) );
#ifdef DEBUG_REALM_STARTUP
      { // once we're convinced there isn't skew here, reduce this to rank 0
        char s[80];
        gethostname(s, 79);
        strcat(s, " exit gasnet_init");
        TimeStamp ts(s, false);
        fflush(stdout);
      }
#endif

      // new command-line parsers will work from a vector<string> representation of the
      //  command line
      std::vector<std::string> cmdline;
      if(*argc > 1) {
	cmdline.resize(*argc - 1);
	for(int i = 1; i < *argc; i++)
	  cmdline[i - 1] = (*argv)[i];
      }

      // very first thing - let the logger initialization happen
      Logger::configure_from_cmdline(cmdline);

      // now load modules
      module_registrar.create_static_modules(cmdline, modules);
      module_registrar.create_dynamic_modules(cmdline, modules);

      // low-level runtime parameters
#ifdef USE_GASNET
      size_t gasnet_mem_size_in_mb = 256;
#else
      size_t gasnet_mem_size_in_mb = 0;
#endif
      size_t reg_mem_size_in_mb = 0;
      size_t disk_mem_size_in_mb = 0;
      // Static variable for stack size since we need to 
      // remember it when we launch threads in run 
      stack_size_in_mb = 2;
      //unsigned cpu_worker_threads = 1;
      unsigned dma_worker_threads = 1;
      unsigned active_msg_worker_threads = 1;
      unsigned active_msg_handler_threads = 1;
#ifdef EVENT_TRACING
      size_t   event_trace_block_size = 1 << 20;
      double   event_trace_exp_arrv_rate = 1e3;
#endif
#ifdef LOCK_TRACING
      size_t   lock_trace_block_size = 1 << 20;
      double   lock_trace_exp_arrv_rate = 1e2;
#endif
      // should local proc threads get dedicated cores?
      bool dummy_reservation_ok = true;
      bool show_reservations = false;

      CommandLineParser cp;
      cp.add_option_int("-ll:gsize", gasnet_mem_size_in_mb)
	.add_option_int("-ll:rsize", reg_mem_size_in_mb)
	.add_option_int("-ll:dsize", disk_mem_size_in_mb)
	.add_option_int("-ll:stacksize", stack_size_in_mb)
	.add_option_int("-ll:dma", dma_worker_threads)
	.add_option_int("-ll:amsg", active_msg_worker_threads)
	.add_option_int("-ll:ahandlers", active_msg_handler_threads)
	.add_option_int("-ll:dummy_rsrv_ok", dummy_reservation_ok)
	.add_option_bool("-ll:show_rsrv", show_reservations);

      std::string event_trace_file, lock_trace_file;

      cp.add_option_string("-ll:eventtrace", event_trace_file)
	.add_option_string("-ll:locktrace", lock_trace_file);

#ifdef NODE_LOGGING
      cp.add_option_string("-ll:prefix", RuntimeImpl::prefix);
#else
      std::string dummy_prefix;
      cp.add_option_string("-ll:prefix", dummy_prefix);
#endif

      // these are actually parsed in activemsg.cc, but consume them here for now
      size_t dummy = 0;
      cp.add_option_int("-ll:numlmbs", dummy)
	.add_option_int("-ll:lmbsize", dummy)
	.add_option_int("-ll:forcelong", dummy)
	.add_option_int("-ll:sdpsize", dummy);

      bool cmdline_ok = cp.parse_command_line(cmdline);

      if(!cmdline_ok) {
	fprintf(stderr, "ERROR: failure parsing command line options\n");
	gasnet_exit(1);
      }

#ifndef EVENT_TRACING
      if(!event_trace_file.empty()) {
	fprintf(stderr, "WARNING: event tracing requested, but not enabled at compile time!\n");
      }
#endif

#ifndef LOCK_TRACING
      if(!lock_trace_file.empty()) {
          fprintf(stderr, "WARNING: lock tracing requested, but not enabled at compile time!\n");
      }
#endif

#ifndef NODE_LOGGING
      if(!dummy_prefix.empty()) {
	fprintf(stderr,"WARNING: prefix set, but NODE_LOGGING not enabled at compile time!\n");
      }
#endif

      // scan through what's left and see if anything starts with -ll: - probably a misspelled argument
      for(std::vector<std::string>::const_iterator it = cmdline.begin();
	  it != cmdline.end();
	  it++)
	if(it->compare(0, 4, "-ll:") == 0) {
	  fprintf(stderr, "ERROR: unrecognized lowlevel option: %s\n", it->c_str());
          assert(0);
	}

      // Check that we have enough resources for the number of nodes we are using
      if (gasnet_nodes() > MAX_NUM_NODES)
      {
        fprintf(stderr,"ERROR: Launched %d nodes, but runtime is configured "
                       "for at most %d nodes. Update the 'MAX_NUM_NODES' macro "
                       "in legion_types.h", gasnet_nodes(), MAX_NUM_NODES);
        gasnet_exit(1);
      }
      if (gasnet_nodes() > ((1 << ID::NODE_BITS) - 1))
      {
#ifdef LEGION_IDS_ARE_64BIT
        fprintf(stderr,"ERROR: Launched %d nodes, but low-level IDs are only "
                       "configured for at most %d nodes. Update the allocation "
                       "of bits in ID", gasnet_nodes(), (1 << ID::NODE_BITS) - 1);
#else
        fprintf(stderr,"ERROR: Launched %d nodes, but low-level IDs are only "
                       "configured for at most %d nodes.  Update the allocation "
                       "of bits in ID or switch to 64-bit IDs with the "
                       "-DLEGION_IDS_ARE_64BIT compile-time flag",
                       gasnet_nodes(), (1 << ID::NODE_BITS) - 1);
#endif
        gasnet_exit(1);
      }

      // initialize barrier timestamp
      BarrierImpl::barrier_adjustment_timestamp = (((Barrier::timestamp_t)(gasnet_mynode())) << BarrierImpl::BARRIER_TIMESTAMP_NODEID_SHIFT) + 1;

      gasnet_handlerentry_t handlers[128];
      int hcount = 0;
      hcount += NodeAnnounceMessage::Message::add_handler_entries(&handlers[hcount], "Node Announce AM");
      hcount += SpawnTaskMessage::Message::add_handler_entries(&handlers[hcount], "Spawn Task AM");
      hcount += LockRequestMessage::Message::add_handler_entries(&handlers[hcount], "Lock Request AM");
      hcount += LockReleaseMessage::Message::add_handler_entries(&handlers[hcount], "Lock Release AM");
      hcount += LockGrantMessage::Message::add_handler_entries(&handlers[hcount], "Lock Grant AM");
      hcount += EventSubscribeMessage::Message::add_handler_entries(&handlers[hcount], "Event Subscribe AM");
      hcount += EventTriggerMessage::Message::add_handler_entries(&handlers[hcount], "Event Trigger AM");
      hcount += RemoteMemAllocRequest::Request::add_handler_entries(&handlers[hcount], "Remote Memory Allocation Request AM");
      hcount += RemoteMemAllocRequest::Response::add_handler_entries(&handlers[hcount], "Remote Memory Allocation Response AM");
      hcount += CreateInstanceRequest::Request::add_handler_entries(&handlers[hcount], "Create Instance Request AM");
      hcount += CreateInstanceRequest::Response::add_handler_entries(&handlers[hcount], "Create Instance Response AM");
      hcount += RemoteCopyMessage::add_handler_entries(&handlers[hcount], "Remote Copy AM");
      hcount += RemoteFillMessage::add_handler_entries(&handlers[hcount], "Remote Fill AM");
      hcount += ValidMaskRequestMessage::Message::add_handler_entries(&handlers[hcount], "Valid Mask Request AM");
      hcount += ValidMaskDataMessage::Message::add_handler_entries(&handlers[hcount], "Valid Mask Data AM");
#ifdef DETAILED_TIMING
      hcount += TimerDataRequestMessage::Message::add_handler_entries(&handlers[hcount], "Roll-up Request AM");
      hcount += TimerDataResponseMessage::Message::add_handler_entries(&handlers[hcount], "Roll-up Data AM");
      hcount += ClearTimersMessage::Message::add_handler_entries(&handlers[hcount], "Clear Timer Request AM");
#endif
      hcount += DestroyInstanceMessage::Message::add_handler_entries(&handlers[hcount], "Destroy Instance AM");
      hcount += RemoteWriteMessage::Message::add_handler_entries(&handlers[hcount], "Remote Write AM");
      hcount += RemoteReduceMessage::Message::add_handler_entries(&handlers[hcount], "Remote Reduce AM");
      hcount += RemoteWriteFenceMessage::Message::add_handler_entries(&handlers[hcount], "Remote Write Fence AM");
      hcount += RemoteWriteFenceAckMessage::Message::add_handler_entries(&handlers[hcount], "Remote Write Fence Ack AM");
      hcount += DestroyLockMessage::Message::add_handler_entries(&handlers[hcount], "Destroy Lock AM");
      hcount += RemoteReduceListMessage::Message::add_handler_entries(&handlers[hcount], "Remote Reduction List AM");
      hcount += RuntimeShutdownMessage::Message::add_handler_entries(&handlers[hcount], "Machine Shutdown AM");
      hcount += BarrierAdjustMessage::Message::add_handler_entries(&handlers[hcount], "Barrier Adjust AM");
      hcount += BarrierSubscribeMessage::Message::add_handler_entries(&handlers[hcount], "Barrier Subscribe AM");
      hcount += BarrierTriggerMessage::Message::add_handler_entries(&handlers[hcount], "Barrier Trigger AM");
      hcount += MetadataRequestMessage::Message::add_handler_entries(&handlers[hcount], "Metadata Request AM");
      hcount += MetadataResponseMessage::Message::add_handler_entries(&handlers[hcount], "Metadata Response AM");
      hcount += MetadataInvalidateMessage::Message::add_handler_entries(&handlers[hcount], "Metadata Invalidate AM");
      hcount += MetadataInvalidateAckMessage::Message::add_handler_entries(&handlers[hcount], "Metadata Inval Ack AM");
      //hcount += TestMessage::add_handler_entries(&handlers[hcount], "Test AM");
      //hcount += TestMessage2::add_handler_entries(&handlers[hcount], "Test 2 AM");

      init_endpoints(handlers, hcount, 
		     gasnet_mem_size_in_mb, reg_mem_size_in_mb,
		     core_reservations,
		     *argc, (const char **)*argv);
#ifndef USE_GASNET
      // network initialization is also responsible for setting the "zero_time"
      //  for relative timing - no synchronization necessary in non-gasnet case
      Realm::Clock::set_zero_time();
#endif

      // Put this here so that it complies with the GASNet specification and
      // doesn't make any calls between gasnet_init and gasnet_attach
      gasnet_set_waitmode(GASNET_WAIT_BLOCK);

      nodes = new Node[gasnet_nodes()];

      // create allocators for local node events/locks/index spaces
      {
	Node& n = nodes[gasnet_mynode()];
	local_event_free_list = new EventTableAllocator::FreeList(n.events, gasnet_mynode());
	local_barrier_free_list = new BarrierTableAllocator::FreeList(n.barriers, gasnet_mynode());
	local_reservation_free_list = new ReservationTableAllocator::FreeList(n.reservations, gasnet_mynode());
	local_index_space_free_list = new IndexSpaceTableAllocator::FreeList(n.index_spaces, gasnet_mynode());
	local_proc_group_free_list = new ProcessorGroupTableAllocator::FreeList(n.proc_groups, gasnet_mynode());
      }

#ifdef DEADLOCK_TRACE
      next_thread = 0;
      signaled_threads = 0;
      signal(SIGTERM, deadlock_catch);
      signal(SIGINT, deadlock_catch);
#endif
#if defined(REALM_BACKTRACE) || defined(LEGION_BACKTRACE)
      signal(SIGSEGV, realm_backtrace);
      signal(SIGABRT, realm_backtrace);
      signal(SIGFPE,  realm_backtrace);
      signal(SIGILL,  realm_backtrace);
      signal(SIGBUS,  realm_backtrace);
#endif
      if ((getenv("LEGION_FREEZE_ON_ERROR") != NULL) ||
          (getenv("REALM_FREEZE_ON_ERROR") != NULL))
      {
        signal(SIGSEGV, realm_freeze);
        signal(SIGABRT, realm_freeze);
        signal(SIGFPE,  realm_freeze);
        signal(SIGILL,  realm_freeze);
        signal(SIGBUS,  realm_freeze);
      }
      
      start_polling_threads(active_msg_worker_threads);

      start_handler_threads(active_msg_handler_threads,
			    core_reservations,
			    stack_size_in_mb << 20);

      LegionRuntime::LowLevel::create_builtin_dma_channels(this);

      LegionRuntime::LowLevel::start_dma_worker_threads(dma_worker_threads,
							core_reservations);

#ifdef EVENT_TRACING
      // Always initialize even if we won't dump to file, otherwise segfaults happen
      // when we try to save event info
      Tracer<EventTraceItem>::init_trace(event_trace_block_size,
                                         event_trace_exp_arrv_rate);
#endif
#ifdef LOCK_TRACING
      // Always initialize even if we won't dump to file, otherwise segfaults happen
      // when we try to save lock info
      Tracer<LockTraceItem>::init_trace(lock_trace_block_size,
                                        lock_trace_exp_arrv_rate);
#endif
	
      for(std::vector<Module *>::const_iterator it = modules.begin();
	  it != modules.end();
	  it++)
	(*it)->initialize(this);

      //gasnet_seginfo_t seginfos = new gasnet_seginfo_t[num_nodes];
      //CHECK_GASNET( gasnet_getSegmentInfo(seginfos, num_nodes) );

      if(gasnet_mem_size_in_mb > 0)
	global_memory = new GASNetMemory(ID(ID::ID_MEMORY, 0, ID::ID_GLOBAL_MEM, 0).convert<Memory>(), gasnet_mem_size_in_mb << 20);
      else
	global_memory = 0;

      Node *n = &nodes[gasnet_mynode()];

      // create memories and processors for all loaded modules
      for(std::vector<Module *>::const_iterator it = modules.begin();
	  it != modules.end();
	  it++)
	(*it)->create_memories(this);

      for(std::vector<Module *>::const_iterator it = modules.begin();
	  it != modules.end();
	  it++)
	(*it)->create_processors(this);

      LocalCPUMemory *regmem;
      if(reg_mem_size_in_mb > 0) {
	gasnet_seginfo_t *seginfos = new gasnet_seginfo_t[gasnet_nodes()];
	CHECK_GASNET( gasnet_getSegmentInfo(seginfos, gasnet_nodes()) );
	char *regmem_base = ((char *)(seginfos[gasnet_mynode()].addr)) + (gasnet_mem_size_in_mb << 20);
	delete[] seginfos;
	regmem = new LocalCPUMemory(ID(ID::ID_MEMORY,
				       gasnet_mynode(),
				       n->memories.size(), 0).convert<Memory>(),
				    reg_mem_size_in_mb << 20,
				    regmem_base,
				    true);
	n->memories.push_back(regmem);
      } else
	regmem = 0;

      // create local disk memory
      DiskMemory *diskmem;
      if(disk_mem_size_in_mb > 0) {
        diskmem = new DiskMemory(ID(ID::ID_MEMORY,
                                    gasnet_mynode(),
                                    n->memories.size(), 0).convert<Memory>(),
                                 disk_mem_size_in_mb << 20,
                                 "disk_file.tmp");
        n->memories.push_back(diskmem);
      } else
        diskmem = 0;

#ifdef USE_HDF
      // create HDF memory
      HDFMemory *hdfmem;
      hdfmem = new HDFMemory(ID(ID::ID_MEMORY,
                                gasnet_mynode(),
                                n->memories.size(), 0).convert<Memory>());
      n->memories.push_back(hdfmem);
#endif

      for(std::vector<Module *>::const_iterator it = modules.begin();
	  it != modules.end();
	  it++)
	(*it)->create_dma_channels(this);

      // now that we've created all the processors/etc., we can try to come up with core
      //  allocations that satisfy everybody's requirements - this will also start up any
      //  threads that have already been requested
      bool ok = core_reservations.satisfy_reservations(dummy_reservation_ok);
      if(ok) {
	if(show_reservations) {
	  std::cout << *core_reservations.get_core_map() << std::endl;
	  core_reservations.report_reservations(std::cout);
	}
      } else {
	printf("HELP!  Could not satisfy all core reservations!\n");
	exit(1);
      }

      {
        // iterate over all local processors and add affinities for them
	// all of this should eventually be moved into appropriate modules
	std::map<Processor::Kind, std::set<Processor> > procs_by_kind;

	for(std::vector<ProcessorImpl *>::const_iterator it = n->processors.begin();
	    it != n->processors.end();
	    it++)
	  if(*it) {
	    Processor p = (*it)->me;
	    Processor::Kind k = (*it)->me.kind();

	    procs_by_kind[k].insert(p);
	  }

	// now iterate over memories too
	std::map<Memory::Kind, std::set<Memory> > mems_by_kind;
	for(std::vector<MemoryImpl *>::const_iterator it = n->memories.begin();
	    it != n->memories.end();
	    it++)
	  if(*it) {
	    Memory m = (*it)->me;
	    Memory::Kind k = (*it)->me.kind();

	    mems_by_kind[k].insert(m);
	  }

	if(global_memory)
	  mems_by_kind[Memory::GLOBAL_MEM].insert(global_memory->me);

	std::set<Processor::Kind> local_cpu_kinds;
	local_cpu_kinds.insert(Processor::LOC_PROC);
	local_cpu_kinds.insert(Processor::UTIL_PROC);
	local_cpu_kinds.insert(Processor::IO_PROC);

	for(std::set<Processor::Kind>::const_iterator it = local_cpu_kinds.begin();
	    it != local_cpu_kinds.end();
	    it++) {
	  Processor::Kind k = *it;

	  add_proc_mem_affinities(machine,
				  procs_by_kind[k],
				  mems_by_kind[Memory::SYSTEM_MEM],
				  100, // "large" bandwidth
				  1   // "small" latency
				  );

	  add_proc_mem_affinities(machine,
				  procs_by_kind[k],
				  mems_by_kind[Memory::REGDMA_MEM],
				  80,  // "large" bandwidth
				  5   // "small" latency
				  );

	  add_proc_mem_affinities(machine,
				  procs_by_kind[k],
				  mems_by_kind[Memory::DISK_MEM],
				  5,   // "low" bandwidth
				  100 // "high" latency
				  );
	  
	  add_proc_mem_affinities(machine,
				  procs_by_kind[k],
				  mems_by_kind[Memory::HDF_MEM],
				  5,   // "low" bandwidth
				  100 // "high" latency
				  );

	  add_proc_mem_affinities(machine,
				  procs_by_kind[k],
				  mems_by_kind[Memory::GLOBAL_MEM],
				  10,  // "lower" bandwidth
				  50  // "higher" latency
				  );
	}

	add_mem_mem_affinities(machine,
			       mems_by_kind[Memory::SYSTEM_MEM],
			       mems_by_kind[Memory::GLOBAL_MEM],
			       30,  // "lower" bandwidth
			       25  // "higher" latency
			       );

	add_mem_mem_affinities(machine,
			       mems_by_kind[Memory::SYSTEM_MEM],
			       mems_by_kind[Memory::DISK_MEM],
			       15,  // "low" bandwidth
			       50  // "high" latency
			       );

	for(std::set<Processor::Kind>::const_iterator it = local_cpu_kinds.begin();
	    it != local_cpu_kinds.end();
	    it++) {
	  Processor::Kind k = *it;

	  add_proc_mem_affinities(machine,
				  procs_by_kind[k],
				  mems_by_kind[Memory::Z_COPY_MEM],
				  40,  // "large" bandwidth
				  3   // "small" latency
				  );
	}
      }
      {
	const unsigned ADATA_SIZE = 4096;
	size_t adata[ADATA_SIZE];
	unsigned apos = 0;

	unsigned num_procs = 0;
	unsigned num_memories = 0;

	// announce each processor and its affinities
	for(std::vector<ProcessorImpl *>::const_iterator it = n->processors.begin();
	    it != n->processors.end();
	    it++)
	  if(*it) {
	    Processor p = (*it)->me;
	    Processor::Kind k = (*it)->me.kind();

	    num_procs++;
	    adata[apos++] = NODE_ANNOUNCE_PROC;
	    adata[apos++] = p.id;
	    adata[apos++] = k;

	    std::vector<Machine::ProcessorMemoryAffinity> pmas;
	    machine->get_proc_mem_affinity(pmas, p);

	    for(std::vector<Machine::ProcessorMemoryAffinity>::const_iterator it2 = pmas.begin();
		it2 != pmas.end();
		it2++) {
	      adata[apos++] = NODE_ANNOUNCE_PMA;
	      adata[apos++] = it2->p.id;
	      adata[apos++] = it2->m.id;
	      adata[apos++] = it2->bandwidth;
	      adata[apos++] = it2->latency;
	    }
	  }

	// now each memory and its affinities with other memories
	for(std::vector<MemoryImpl *>::const_iterator it = n->memories.begin();
	    it != n->memories.end();
	    it++)
	  if(*it) {
	    Memory m = (*it)->me;
	    Memory::Kind k = (*it)->me.kind();

	    num_memories++;
	    adata[apos++] = NODE_ANNOUNCE_MEM;
	    adata[apos++] = m.id;
	    adata[apos++] = k;
	    adata[apos++] = (*it)->size;
	    adata[apos++] = reinterpret_cast<size_t>((*it)->local_reg_base());

	    std::vector<Machine::MemoryMemoryAffinity> mmas;
	    machine->get_mem_mem_affinity(mmas, m);

	    for(std::vector<Machine::MemoryMemoryAffinity>::const_iterator it2 = mmas.begin();
		it2 != mmas.end();
		it2++) {
	      adata[apos++] = NODE_ANNOUNCE_MMA;
	      adata[apos++] = it2->m1.id;
	      adata[apos++] = it2->m2.id;
	      adata[apos++] = it2->bandwidth;
	      adata[apos++] = it2->latency;
	    }
	  }

	adata[apos++] = NODE_ANNOUNCE_DONE;
	assert(apos < ADATA_SIZE);

#ifdef DEBUG_REALM_STARTUP
	if(gasnet_mynode() == 0) {
	  TimeStamp ts("sending announcements", false);
	  fflush(stdout);
	}
#endif

	// now announce ourselves to everyone else
	for(unsigned i = 0; i < gasnet_nodes(); i++)
	  if(i != gasnet_mynode())
	    NodeAnnounceMessage::send_request(i,
						     num_procs,
						     num_memories,
						     adata, apos*sizeof(adata[0]),
						     PAYLOAD_COPY);

	NodeAnnounceMessage::await_all_announcements();

#ifdef DEBUG_REALM_STARTUP
	if(gasnet_mynode() == 0) {
	  TimeStamp ts("received all announcements", false);
	  fflush(stdout);
	}
#endif
      }

      return true;
    }

    struct MachineRunArgs {
      RuntimeImpl *r;
      Processor::TaskFuncID task_id;
      Runtime::RunStyle style;
      const void *args;
      size_t arglen;
    };  

    static bool running_as_background_thread = false;

  template <typename T>
  void spawn_on_all(const T& container_of_procs,
		    Processor::TaskFuncID func_id,
		    const void *args, size_t arglen,
		    Event start_event = Event::NO_EVENT,
		    int priority = 0)
  {
    for(typename T::const_iterator it = container_of_procs.begin();
	it != container_of_procs.end();
	it++)
      (*it)->me.spawn(func_id, args, arglen, ProfilingRequestSet(), start_event, priority);
  }

    static void *background_run_thread(void *data)
    {
      MachineRunArgs *args = (MachineRunArgs *)data;
      running_as_background_thread = true;
      args->r->run(args->task_id, args->style, args->args, args->arglen,
		   false /* foreground from this thread's perspective */);
      delete args;
      return 0;
    }

    void RuntimeImpl::run(Processor::TaskFuncID task_id /*= 0*/,
			  Runtime::RunStyle style /*= ONE_TASK_ONLY*/,
			  const void *args /*= 0*/, size_t arglen /*= 0*/,
			  bool background /*= false*/)
    { 
      if(background) {
        log_runtime.info("background operation requested\n");
	fflush(stdout);
	MachineRunArgs *margs = new MachineRunArgs;
	margs->r = this;
	margs->task_id = task_id;
	margs->style = style;
	margs->args = args;
	margs->arglen = arglen;
	
        pthread_t *threadp = (pthread_t*)malloc(sizeof(pthread_t));
	pthread_attr_t attr;
	CHECK_PTHREAD( pthread_attr_init(&attr) );
	CHECK_PTHREAD( pthread_create(threadp, &attr, &background_run_thread, (void *)margs) );
	CHECK_PTHREAD( pthread_attr_destroy(&attr) );
        background_pthread = threadp;
#ifdef DEADLOCK_TRACE
        this->add_thread(threadp); 
#endif
	return;
      }

      const std::vector<ProcessorImpl *>& local_procs = nodes[gasnet_mynode()].processors;

      // now that we've got the machine description all set up, we can start
      //  the worker threads for local processors, which'll probably ask the
      //  high-level runtime to set itself up
<<<<<<< HEAD
      if(true) { // TODO: SEP task_table.count(Processor::TASK_ID_PROCESSOR_INIT) > 0) {
	log_task.info("spawning processor init task on local cpus");
=======
      if(task_table.count(Processor::TASK_ID_PROCESSOR_INIT) > 0) {
	log_proc.info("spawning processor init task on local cpus");
>>>>>>> cddff459

	spawn_on_all(local_procs, Processor::TASK_ID_PROCESSOR_INIT, 0, 0,
		     Event::NO_EVENT,
		     INT_MAX); // runs with max priority
      } else {
	log_proc.info("no processor init task");
      }

      if(task_id != 0 && 
	 ((style != Runtime::ONE_TASK_ONLY) || 
	  (gasnet_mynode() == 0))) {//(gasnet_nodes()-1)))) {
	for(std::vector<ProcessorImpl *>::const_iterator it = local_procs.begin();
	    it != local_procs.end();
	    it++) {
	  (*it)->me.spawn(task_id, args, arglen, ProfilingRequestSet(),
			  Event::NO_EVENT, 0/*priority*/);
	  if(style != Runtime::ONE_TASK_PER_PROC) break;
	}
      }

#ifdef TRACE_RESOURCES
      RuntimeImpl *rt = get_runtime();
#endif
#ifdef OLD_WAIT_LOOP
      // wait for idle-ness somehow?
      int timeout = -1;
      while(running_proc_count.get() > 0) {
	if(timeout >= 0) {
	  timeout--;
	  if(timeout == 0) {
	    printf("TIMEOUT!\n");
	    exit(1);
	  }
	}
	fflush(stdout);
	sleep(1);

#ifdef TRACE_RESOURCES
        log_runtime.info("total events: %d", rt->local_event_free_list->next_alloc);
        log_runtime.info("total reservations: %d", rt->local_reservation_free_list->next_alloc);
        log_runtime.info("total index spaces: %d", rt->local_index_space_free_list->next_alloc);
        log_runtime.info("total proc groups: %d", rt->local_proc_group_free_list->next_alloc);
#endif
      }
      log_runtime.info("running proc count is now zero - terminating\n");
#endif
      // sleep until shutdown has been requested by somebody
      {
	AutoHSLLock al(shutdown_mutex);
	while(!shutdown_requested)
	  shutdown_condvar.wait();
	log_runtime.info("shutdown request received - terminating\n");
      }

#ifdef REPORT_REALM_RESOURCE_USAGE
      {
        RuntimeImpl *rt = get_runtime();
        printf("node %d realm resource usage: ev=%d, rsrv=%d, idx=%d, pg=%d\n",
               gasnet_mynode(),
               rt->local_event_free_list->next_alloc,
               rt->local_reservation_free_list->next_alloc,
               rt->local_index_space_free_list->next_alloc,
               rt->local_proc_group_free_list->next_alloc);
      }
#endif
#ifdef EVENT_GRAPH_TRACE
      {
        //FILE *log_file = Logger::get_log_file();
        show_event_waiters(/*log_file*/);
      }
#endif

      // Shutdown all the threads
      for(std::vector<ProcessorImpl *>::const_iterator it = local_procs.begin();
	  it != local_procs.end();
	  it++)
	(*it)->shutdown();

      // delete processors, memories, nodes, etc.
      {
	for(gasnet_node_t i = 0; i < gasnet_nodes(); i++) {
	  Node& n = nodes[i];

	  delete_container_contents(n.memories);
	  delete_container_contents(n.processors);
	}
	
	delete[] nodes;
	delete global_memory;
	delete local_event_free_list;
	delete local_barrier_free_list;
	delete local_reservation_free_list;
	delete local_index_space_free_list;
	delete local_proc_group_free_list;

	// delete all the DMA channels that we were given
	delete_container_contents(dma_channels);

	for(std::vector<Module *>::iterator it = modules.begin();
	    it != modules.end();
	    it++) {
	  (*it)->cleanup();
	  delete (*it);
	}

	module_registrar.unload_module_sofiles();
      }

      // need to kill other threads too so we can actually terminate process
      // Exit out of the thread
      LegionRuntime::LowLevel::stop_dma_worker_threads();
      stop_activemsg_threads();

      // if we are running as a background thread, just terminate this thread
      // if not, do a full process exit - gasnet may have started some threads we don't have handles for,
      //   and if they're left running, the app will hang
      if(running_as_background_thread) {
	pthread_exit(0);
      } else {
	// not strictly necessary, but helps us find memory leaks
	runtime_singleton = 0;
	delete this;
	exit(0);
      }
    }

    void RuntimeImpl::shutdown(bool local_request /*= true*/)
    {
      if(local_request) {
	log_runtime.info("shutdown request - notifying other nodes\n");
	for(unsigned i = 0; i < gasnet_nodes(); i++)
	  if(i != gasnet_mynode())
	    RuntimeShutdownMessage::send_request(i);
      }

      log_runtime.info("shutdown request - cleaning up local processors\n");

<<<<<<< HEAD
      if(true) { // TODO: SEP task_table.count(Processor::TASK_ID_PROCESSOR_SHUTDOWN) > 0) {
	log_task.info("spawning processor shutdown task on local cpus");
=======
      if(task_table.count(Processor::TASK_ID_PROCESSOR_SHUTDOWN) > 0) {
	log_proc.info("spawning processor shutdown task on local cpus");
>>>>>>> cddff459

	const std::vector<ProcessorImpl *>& local_procs = nodes[gasnet_mynode()].processors;

	spawn_on_all(local_procs, Processor::TASK_ID_PROCESSOR_SHUTDOWN, 0, 0,
		     Event::NO_EVENT,
		     INT_MIN); // runs with lowest priority
      } else {
	log_proc.info("no processor shutdown task");
      }

      {
	AutoHSLLock al(shutdown_mutex);
	shutdown_requested = true;
	shutdown_condvar.broadcast();
      }
    }

    void RuntimeImpl::wait_for_shutdown(void)
    {
      bool exit_process = true;
      if (background_pthread != 0)
      {
        pthread_t *background_thread = (pthread_t*)background_pthread;
        void *result;
        pthread_join(*background_thread, &result);
        free(background_thread);
        // Set this to null so we don't wait anymore
        background_pthread = 0;
        exit_process = false;
      }

#ifdef EVENT_TRACING
      if(event_trace_file) {
	printf("writing event trace to %s\n", event_trace_file);
        Tracer<EventTraceItem>::dump_trace(event_trace_file, false);
	free(event_trace_file);
	event_trace_file = 0;
      }
#endif
#ifdef LOCK_TRACING
      if (lock_trace_file)
      {
        printf("writing lock trace to %s\n", lock_trace_file);
        Tracer<LockTraceItem>::dump_trace(lock_trace_file, false);
        free(lock_trace_file);
        lock_trace_file = 0;
      }
#endif

      // this terminates the process, so control never gets back to caller
      // would be nice to fix this...
      if (exit_process)
        gasnet_exit(0);
    }

    EventImpl *RuntimeImpl::get_event_impl(Event e)
    {
      ID id(e);
      switch(id.type()) {
      case ID::ID_EVENT:
	return get_genevent_impl(e);
      case ID::ID_BARRIER:
	return get_barrier_impl(e);
      default:
	assert(0);
      }
    }

    GenEventImpl *RuntimeImpl::get_genevent_impl(Event e)
    {
      ID id(e);
      assert(id.type() == ID::ID_EVENT);

      Node *n = &nodes[id.node()];
      GenEventImpl *impl = n->events.lookup_entry(id.index(), id.node());
      assert(impl->me == id);

      // check to see if this is for a generation more than one ahead of what we
      //  know of - this should only happen for remote events, but if it does it means
      //  there are some generations we don't know about yet, so we can catch up (and
      //  notify any local waiters right away)
      impl->check_for_catchup(e.gen - 1);

      return impl;
    }

    BarrierImpl *RuntimeImpl::get_barrier_impl(Event e)
    {
      ID id(e);
      assert(id.type() == ID::ID_BARRIER);

      Node *n = &nodes[id.node()];
      BarrierImpl *impl = n->barriers.lookup_entry(id.index(), id.node());
      assert(impl->me == id);
      return impl;
    }

    ReservationImpl *RuntimeImpl::get_lock_impl(ID id)
    {
      switch(id.type()) {
      case ID::ID_LOCK:
	{
	  Node *n = &nodes[id.node()];
	  ReservationImpl *impl = n->reservations.lookup_entry(id.index(), id.node());
	  assert(impl->me == id.convert<Reservation>());
	  return impl;
	}

      case ID::ID_INDEXSPACE:
	return &(get_index_space_impl(id)->lock);

      case ID::ID_INSTANCE:
	return &(get_instance_impl(id)->lock);

      case ID::ID_PROCGROUP:
	return &(get_procgroup_impl(id)->lock);

      default:
	assert(0);
      }
    }

    template <class T>
    inline T *null_check(T *ptr)
    {
      assert(ptr != 0);
      return ptr;
    }

    MemoryImpl *RuntimeImpl::get_memory_impl(ID id)
    {
      switch(id.type()) {
      case ID::ID_MEMORY:
      case ID::ID_ALLOCATOR:
      case ID::ID_INSTANCE:
	if(id.index_h() == ID::ID_GLOBAL_MEM)
	  return global_memory;
	return null_check(nodes[id.node()].memories[id.index_h()]);

      default:
	assert(0);
      }
    }

    ProcessorImpl *RuntimeImpl::get_processor_impl(ID id)
    {
      if(id.type() == ID::ID_PROCGROUP)
	return get_procgroup_impl(id);

      assert(id.type() == ID::ID_PROCESSOR);
      return null_check(nodes[id.node()].processors[id.index()]);
    }

    ProcessorGroup *RuntimeImpl::get_procgroup_impl(ID id)
    {
      assert(id.type() == ID::ID_PROCGROUP);

      Node *n = &nodes[id.node()];
      ProcessorGroup *impl = n->proc_groups.lookup_entry(id.index(), id.node());
      assert(impl->me == id.convert<Processor>());
      return impl;
    }

    IndexSpaceImpl *RuntimeImpl::get_index_space_impl(ID id)
    {
      assert(id.type() == ID::ID_INDEXSPACE);

      Node *n = &nodes[id.node()];
      IndexSpaceImpl *impl = n->index_spaces.lookup_entry(id.index(), id.node());
      assert(impl->me == id.convert<IndexSpace>());
      return impl;
    }

    RegionInstanceImpl *RuntimeImpl::get_instance_impl(ID id)
    {
      assert(id.type() == ID::ID_INSTANCE);
      MemoryImpl *mem = get_memory_impl(id);
      
      AutoHSLLock al(mem->mutex);

      if(id.index_l() >= mem->instances.size()) {
	assert(id.node() != gasnet_mynode());

	size_t old_size = mem->instances.size();
	if(id.index_l() >= old_size) {
	  // still need to grow (i.e. didn't lose the race)
	  mem->instances.resize(id.index_l() + 1);

	  // don't have region/offset info - will have to pull that when
	  //  needed
	  for(unsigned i = old_size; i <= id.index_l(); i++) 
	    mem->instances[i] = 0;
	}
      }

      if(!mem->instances[id.index_l()]) {
	if(!mem->instances[id.index_l()]) {
	  //printf("[%d] creating proxy instance: inst=" IDFMT "\n", gasnet_mynode(), id.id());
	  mem->instances[id.index_l()] = new RegionInstanceImpl(id.convert<RegionInstance>(), mem->me);
	}
      }
	  
      return mem->instances[id.index_l()];
    }

  
  ////////////////////////////////////////////////////////////////////////
  //
  // class Node
  //

    Node::Node(void)
    {
    }


  ////////////////////////////////////////////////////////////////////////
  //
  // class RuntimeShutdownMessage
  //

  /*static*/ void RuntimeShutdownMessage::handle_request(RequestArgs args)
  {
    log_runtime.info("received shutdown request from node %d", args.initiating_node);

    get_runtime()->shutdown(false);
  }

  /*static*/ void RuntimeShutdownMessage::send_request(gasnet_node_t target)
  {
    RequestArgs args;

    args.initiating_node = gasnet_mynode();
    args.dummy = 0;
    Message::request(target, args);
  }

  
}; // namespace Realm<|MERGE_RESOLUTION|>--- conflicted
+++ resolved
@@ -55,7 +55,7 @@
 namespace Realm {
 
   Logger log_runtime("realm");
-  extern Logger log_proc; // defined in proc_impl.cc
+  extern Logger log_task; // defined in proc_impl.cc
   
   ////////////////////////////////////////////////////////////////////////
   //
@@ -1075,19 +1075,14 @@
       // now that we've got the machine description all set up, we can start
       //  the worker threads for local processors, which'll probably ask the
       //  high-level runtime to set itself up
-<<<<<<< HEAD
       if(true) { // TODO: SEP task_table.count(Processor::TASK_ID_PROCESSOR_INIT) > 0) {
 	log_task.info("spawning processor init task on local cpus");
-=======
-      if(task_table.count(Processor::TASK_ID_PROCESSOR_INIT) > 0) {
-	log_proc.info("spawning processor init task on local cpus");
->>>>>>> cddff459
 
 	spawn_on_all(local_procs, Processor::TASK_ID_PROCESSOR_INIT, 0, 0,
 		     Event::NO_EVENT,
 		     INT_MAX); // runs with max priority
       } else {
-	log_proc.info("no processor init task");
+	log_task.info("no processor init task");
       }
 
       if(task_id != 0 && 
@@ -1219,13 +1214,8 @@
 
       log_runtime.info("shutdown request - cleaning up local processors\n");
 
-<<<<<<< HEAD
       if(true) { // TODO: SEP task_table.count(Processor::TASK_ID_PROCESSOR_SHUTDOWN) > 0) {
 	log_task.info("spawning processor shutdown task on local cpus");
-=======
-      if(task_table.count(Processor::TASK_ID_PROCESSOR_SHUTDOWN) > 0) {
-	log_proc.info("spawning processor shutdown task on local cpus");
->>>>>>> cddff459
 
 	const std::vector<ProcessorImpl *>& local_procs = nodes[gasnet_mynode()].processors;
 
@@ -1233,7 +1223,7 @@
 		     Event::NO_EVENT,
 		     INT_MIN); // runs with lowest priority
       } else {
-	log_proc.info("no processor shutdown task");
+	log_task.info("no processor shutdown task");
       }
 
       {
